--- conflicted
+++ resolved
@@ -23,13 +23,9 @@
 from data.project.store import Store
 from data.project.project import Project
 from data.ormbase import OrmBase
-<<<<<<< HEAD
 from core.simulator import Simulator, SimulatorState
 from core.engine import Engine
-=======
-from simulator import Simulator, SimulatorState
-from core.engine import Engine, EngineState
->>>>>>> 91a73005
+
 import core.ismodelcontrol as mc
 from scheduler.taskscheduler import TaskScheduler, ScheduledTask
 
@@ -98,12 +94,8 @@
         self._logger.info('Loading project at ' + path +
                           ' - This might take a while...')
         store = Store(store_path, OrmBase)
-<<<<<<< HEAD
         self.project = Project(store, os.path.basename(path))
-=======
-        self.project = RamsisProject(store, os.path.basename(path))
         self.project.project_time_changed.connect(self._on_project_time_change)
->>>>>>> 91a73005
         self.engine.observe_project(self.project)
         self.project_loaded.emit(self.project)
         self._logger.info('...done')
