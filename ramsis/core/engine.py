# -*- encoding: utf-8 -*-
"""
The core handles time dependent tasks on the project.

Copyright (C) 2013, ETH Zurich - Swiss Seismological Service SED

"""

import logging

from PyQt4 import QtCore

from data.forecastresult import ForecastResult
<<<<<<< HEAD
from core.taskscheduler import TaskScheduler, ScheduledTask
=======
>>>>>>> 91a73005
from ramsisjob import ForecastJob


class EngineState:
    """
    The core state switches from inactive to ready as soon as project is
    associated with the core.
    The busy states indicates that the core is currently running a forecast
    and is thus not ready for another one.

    """
    INACTIVE = 0
    READY = 1
    BUSY = 2

    @classmethod
    def text(cls, state):
        if state == cls.INACTIVE:
            return 'inactive'
        elif state == cls.READY:
            return 'ready'
        else:
            return 'busy'


class Engine(QtCore.QObject):
    """
    An core is closely linked to the project and handles all time dependent
    tasks on the project such as forecast scheduling, regular rate computations
    etc.

    """

    # Signals
    state_changed = QtCore.pyqtSignal(int)
    # FIXME: this is currently only consumed by the simulator to step in inf
    # speed mode. We could probably use a simple function call for that (though
    # we need to be careful not to starve the run loop). The Ui updates from
    # project emitted change signals.
    forecast_complete = QtCore.pyqtSignal()

    def __init__(self, settings):
        """
        :param project: Project to observe on time changes
        :type project: Project

        """
        super(Engine, self).__init__()
        self._settings = settings
        self._project = None
        self._forecast_task = None
        self._state = EngineState.INACTIVE
        self._current_fc_job = None  # Currently active forecast job
        self._current_fc_result = None
        self._logger = logging.getLogger(__name__)

    @property
    def t_next_forecast(self):
        return self._forecast_task.run_time

    @property
    def state(self):
        return self._state

    def observe_project(self, project):
        project.will_close.connect(self._on_project_close)
        self._project = project
        self._transition_to_state(EngineState.READY)

    def _on_project_close(self, project):
        project.will_close.disconnect(self._on_project_close)
        self._project = None
        self._transition_to_state(EngineState.INACTIVE)

    # State transitions

    def _transition_to_state(self, state):
        self._logger.info(EngineState.text(state))
        self._state = state
        self.state_changed.emit(state)

    # Scheduled task functions

    def run_forecast(self, task_run_info):
        assert self.state != EngineState.INACTIVE
        t_run = task_run_info.t_project

        # Skip this forecast if the core is busy
        if self.state == EngineState.BUSY:
            self._logger.warning('Attempted to initiate forecast while the '
                                 'core is still busy with a previously'
                                 'started forecast. Skipping at '
                                 't=' + str(t_run))
            return

        self._logger.info(6 * '----------')
        self._logger.info('Initiating forecast')

        job_input = {
            't_run': t_run,
            'dt_h': self._settings.value('engine/fc_bin_size'),
            'project': self._project
        }
        job = ForecastJob()
        job.stage_completed.connect(self.fc_stage_complete)
        self._current_fc_job = job
        self._current_fc_result = ForecastResult(t_run)
        persist = self._settings.value('engine/persist_results')
        self._project.forecast_history.add(self._current_fc_result, persist)
        self._transition_to_state(EngineState.BUSY)
        self._current_fc_job.run(job_input)

    # Task completion handlers

    def fc_stage_complete(self, stage):
        if stage.stage_id == 'is_forecast_stage':
            self._logger.info('IS forecast stage completed')
            self._current_fc_result.is_forecast_result = stage.results
        elif stage.stage_id == 'psha_stage':
            self._logger.info('PSHA stage completed')
            self._current_fc_result.hazard_oq_calc_id = stage.results['job_id']
        elif stage.stage_id == 'risk_poe_stage':
            self._logger.info('Risk PoE stage completed')
            self._current_fc_result.risk_oq_calc_id = stage.results['job_id']
        else:
            raise ValueError('Unexpected stage id: {}'.format(stage.stage_id))

        if stage == self._current_fc_job.stage_objects[-1]:
            self._transition_to_state(EngineState.READY)
            self.forecast_complete.emit()

        self._current_fc_result.commit_changes()<|MERGE_RESOLUTION|>--- conflicted
+++ resolved
@@ -11,10 +11,6 @@
 from PyQt4 import QtCore
 
 from data.forecastresult import ForecastResult
-<<<<<<< HEAD
-from core.taskscheduler import TaskScheduler, ScheduledTask
-=======
->>>>>>> 91a73005
 from ramsisjob import ForecastJob
 
 
