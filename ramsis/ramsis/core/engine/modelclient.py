import json
import requests
import logging
import urlparse

from PyQt4 import QtCore

from ramsisdata.schemas import ForecastSchema, ModelResultSchema


class ModelClient(QtCore.QObject):
    """
    Client for remote induced seismicity model

    :param str model_id: unique id for the model
    :param dict model_config: contains the model configuration
        'url': worker url (including port)
        'parameters': basic model parameters

    """
    # Signal emitted when model results have been retrieved
    finished = QtCore.pyqtSignal(object)

    def __init__(self, model_id, model_config):
        super(ModelClient, self).__init__()
        self.logger = logging.getLogger(__name__)
<<<<<<< HEAD
        self.model_info = model_info
        self.url = urlparse.urljoin(model_info['config']['url'], '/run')
=======
        self.model_id = model_id
        self.model_config = model_config
        self.url = urlparse.urljoin(model_config['url'], '/run')
>>>>>>> 17e08f95
        self.poll_interval = 5000  # ms
        self.job_id = None
        self.model = None
        self.model_result = None

    def run(self, scenario, run_info):
        """
        Run the model on the remote worker using the settings specified in
        model_input.

        The worker will return a job ID corresponding to the row ID of the
        final results stored in the remote database.

        :param Scenario scenario: Scenario for which to run the model
        :param dict run_info: Supplementary info for this run:
             'reference_point': (lat, lon, depth) reference for coord. conversion
             'injection_point': (lat, lon, depth) of current injection point

        """
        forecast_schema = ForecastSchema()
        serialized = forecast_schema.dump(forecast).data
        data = {
            "forecast": serialized,
<<<<<<< HEAD
            "parameters": self.model_info["config"]["parameters"]
=======
            "parameters": self.model_config["parameters"]
>>>>>>> 17e08f95
        }

        r = requests.post(self.url, data={"data": json.dumps(data)})
        try:
            response = json.loads(r.text)
            int(response)
            self.job_id = response
        except ValueError:
            self.logger.error("Job ID not received")
            return

        QtCore.QTimer.singleShot(self.poll_interval, self._get_results)

    def _get_results(self):
        """
        Poll the database periodically until the model results have been
        retrieved, then emit the finished signal.

        """
        r = requests.get(self.url).json()
        if r:
            model_result_schema = ModelResultSchema()
            self.model_result = model_result_schema.load(r).data
            self.finished.emit(self)
        else:
            QtCore.QTimer.singleShot(self.poll_interval, self._get_results)<|MERGE_RESOLUTION|>--- conflicted
+++ resolved
@@ -24,14 +24,9 @@
     def __init__(self, model_id, model_config):
         super(ModelClient, self).__init__()
         self.logger = logging.getLogger(__name__)
-<<<<<<< HEAD
-        self.model_info = model_info
-        self.url = urlparse.urljoin(model_info['config']['url'], '/run')
-=======
         self.model_id = model_id
         self.model_config = model_config
         self.url = urlparse.urljoin(model_config['url'], '/run')
->>>>>>> 17e08f95
         self.poll_interval = 5000  # ms
         self.job_id = None
         self.model = None
@@ -55,11 +50,7 @@
         serialized = forecast_schema.dump(forecast).data
         data = {
             "forecast": serialized,
-<<<<<<< HEAD
-            "parameters": self.model_info["config"]["parameters"]
-=======
             "parameters": self.model_config["parameters"]
->>>>>>> 17e08f95
         }
 
         r = requests.post(self.url, data={"data": json.dumps(data)})
