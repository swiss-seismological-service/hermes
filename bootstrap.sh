--- conflicted
+++ resolved
@@ -17,14 +17,9 @@
 wget --quiet -O - $PUBLIC_KEY | sudo apt-key add -
 
 # dependencies for RAMSIS
-<<<<<<< HEAD
-DEB_PACKAGES="python-qt4 python-qt4-gl qgis python-mock python-sqlalchemy python-pip python-oq-engine python-nose python-lxml git"
+DEB_PACKAGES="python-qt4 python-qt4-gl qgis python-mock python-obspy"\
+" python-sqlalchemy python-pip python-oq-engine python-nose python-lxml git"
 PIP_PACKAGES="numpy pymatlab sphinx"
-=======
-DEB_PACKAGES="python-qt4 python-qt4-gl qgis python-mock python-obspy"\
-" python-sphinx python-sqlalchemy python-pip python-oq-engine git"
-PIP_PACKAGES="numpy pymatlab"
->>>>>>> 91a73005
 
 # install deb and pip packages
 apt-get update
