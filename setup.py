# -*- encoding: utf-8 -*-
# This is <setup.py>
# ----------------------------------------------------------------------------
#
# Copyright (c) 2018 by Swiss Seismological Service (SED, ETHZ)
#
# setup.py
#
# REVISIONS and CHANGES
#    2018/01/24   V1.0   Daniel Armbruster (damb)
#
# ============================================================================
"""
setup.py for RAMSIS
"""

import sys
from setuptools import setup, find_packages


if sys.version_info[:2] < (3, 6):
    raise RuntimeError("Python version >= 3.6 required.")

_authors = [
    'Lukas Heiniger',
    'Walsh Alexander',
    'Daniel Armbruster']
_authors_email = [
    'lukas.heiniger@sed.ethz.ch',
    'daniel.armbruster@sed.ethz.ch']

_install_requires = [
    # XXX(damb): astropy dependency added due to AttributeError
    # AttributeError: module 'scipy.special' has no attribute 'loggamma'
    # while installing pymap3d
    "astropy>=2.0.3",
    "GDAL",
    "lxml>=3.3.3",
    "matplotlib",
    "marshmallow==3.0.0rc8",
    # TODO (damb): check if valid version: "numpy==1.8.2",
    "numpy>=1.8.2",
    "obspy==1.1.0",
    "PyOpenGL>=3.1.1a1",
    "PyQt5 >=5.12, <5.13",
    "pymap3d",
    "pyqtgraph==0.10.0",
    "python-dateutil>=2.8.0",
    "PyYAML>=5.1.1",
    "ramsis.datamodel==0.3rc0",
    "requests>=2.18.4",
    "transitions==0.6.9",
    "prefect[viz]",
    "pyproj==2.3.0",
<<<<<<< HEAD
    "jinja2",
    "xmltodict"]
=======
    "pyproj==2.3.0",
    "jinja2",
    "xmltodict",
    "sqlalchemy==1.3.13"]
>>>>>>> ad3a5e43

_extras_require = {'doc': [
    "epydoc==3.0.1",
    "sphinx==1.4.1",
    "sphinx-rtd-theme==0.1.9", ]}

_dependency_links = [(
    "git+https://gitlab.seismo.ethz.ch/indu/pyqtgraph.git"
    "@d58e7580762767b9ed49421f62ba674e01ca380c#egg=pyqtgraph-0.10.0"), (
    "git+https://gitlab.seismo.ethz.ch/indu/ramsis.datamodel.git"
    "#egg=ramsis.datamodel-0.1"), ]

_scripts = []

# TODO(damb): add doc
# TODO LH: find a good way to handle the settings file. The app looks for
#   it in standard config locations defined by QAppConfigLocation which
#   are not writable by setup.py AFAIK.
_data_files = [
    ('', ['LICENSE',
          'Makefile']),
    ('config', ['settings.template.yml']), ]

setup(
    name='RAMSIS',
    # TODO(damb): Provide version string globally
    version='0.1',
    author=' (SED, ETHZ),'.join(_authors),
    author_email=', '.join(_authors_email),
    description=('Real Time Risk Assessment and Mitigation for Induced'
                 'Seismicity. '),
    license='AGPL',
    keywords=[
        'induced seismicity',
        'risk',
        'risk assessment',
        'risk mitigation',
        'realtime',
        'seismology'],
    url='https://gitlab.seismo.ethz.ch/indu/RAMSIS.git',
    classifiers=[
        'Development Status :: 2 - Pre-Alpha',
        'Environment :: Console',
        'Environment :: X11 Applications :: Qt',
        'Intended Audience :: Science/Research',
        ('License :: OSI Approved :: GNU Affero '
            'General Public License v3 or later (AGPLv3+)'),
        'Operating System :: POSIX :: Linux',
        'Programming Language :: Python :: 3',
        'Programming Language :: Python :: 3.6',
        'Programming Language :: Python :: Implementation :: CPython',
        'Topic :: Scientific/Engineering', ],
    platforms=['Linux', ],
    dependency_links=_dependency_links,
    install_requires=_install_requires,
    extras_require=_extras_require,
    packages=find_packages(),
    data_files=_data_files,
    scripts=_scripts,
    include_package_data=True,
    zip_safe=False,
    # TODO(damb): test_suite=unittest.TestCase
    # TODO(damb): ramsis does not necessarily depend on doc extras flag
    entry_points={
        'console_scripts': ['ramsis = RAMSIS.main:main',
                            'ramsis-sfm-client = RAMSIS.app.client:main', ]}
)

# ----- END OF setup.py -----<|MERGE_RESOLUTION|>--- conflicted
+++ resolved
@@ -52,15 +52,10 @@
     "transitions==0.6.9",
     "prefect[viz]",
     "pyproj==2.3.0",
-<<<<<<< HEAD
-    "jinja2",
-    "xmltodict"]
-=======
     "pyproj==2.3.0",
     "jinja2",
     "xmltodict",
     "sqlalchemy==1.3.13"]
->>>>>>> ad3a5e43
 
 _extras_require = {'doc': [
     "epydoc==3.0.1",
