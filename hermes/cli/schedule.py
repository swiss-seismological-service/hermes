--- conflicted
+++ resolved
@@ -48,17 +48,10 @@
                                   "the ForecastSeries.")]):
 
     try:
-<<<<<<< HEAD
         forecastseries_oid = read_forecastseries_oid(forecastseries)
         scheduler = ForecastSeriesScheduler(forecastseries_oid)
         exists = scheduler.schedule_exists
         fs_config = scheduler.schedule_info
-=======
-        with DatabaseSession() as session:
-            forecastseries_oid = read_forecastseries_oid(forecastseries)
-            forecast_series = ForecastSeriesRepository.get_by_id(
-                session, forecastseries_oid)
->>>>>>> d667db39
     except ValueError as e:
         console.print(str(e))
         raise typer.Exit(code=1)
