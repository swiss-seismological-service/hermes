from sqlalchemy import select
import pytest
from typer.testing import CliRunner
import json
import logging

from ramsis.datamodel import Forecast, Project, EStage
from os.path import dirname, abspath, join
from RAMSIS.tests.utils import add_seis_model, \
    create_project, create_forecast, \
    MockResponse, check_one_forecast_in_db, \
    get_forecast
from RAMSIS.db import session_handler, db_url

logger = logging.getLogger(__name__)

runner = CliRunner(echo_stdin=True)
dirpath = dirname(abspath(__file__))
resources_path = join(dirpath, 'resources')
etas_model_config_path = join(
    resources_path, 'model_etas.json')
etas_project_config_path = join(
    resources_path, 'project_etas.json')
etas_forecast_config_path = join(
    resources_path, 'forecast_etas.json')
etas_catalog_data_path = join(
    resources_path, '1992-2021_fdsn_catalog_etas_switz.xml')


FDSNWS_URL = "http://arclink.ethz.ch/fdsnws/event/1/query?minmagnitude=-0.04"

model_requests_path = join(dirpath, 'model_requests')

model_response_path = join(dirpath, 'results')


def mocked_requests_post_etas(*args, **kwargs):
    logger.debug(f"Input to mocked_requests_post: {args}")
    if 'v1/sfm/models/etas/run' in args[0]:
        model_response_to_post_path = join(
            model_response_path, 'model_response_to_post_natural_1.json')
        with open(model_response_to_post_path, "r") as f:
            model_response_to_post_data = json.load(f)
        return MockResponse(model_response_to_post_data, 200)
    else:
        logger.warning("haven't caught request")

    return MockResponse(None, 404)


def mocked_datasources_get_etas(*args, **kwargs):
    if args[0] == FDSNWS_URL:
        with open(etas_catalog_data_path, "rb") as f:
            data = f.read()
        return MockResponse({}, 200, data)

    elif 'v1/sfm/models/etas/run/'\
            '1bcc9e3f-d9bd-4dd2-a626-735cbef419dd' in args[0]:
        model_request_response_path = join(
            model_response_path, "model_response_natural.json")
        with open(model_request_response_path, "r") as f:
            model_response_data = json.load(f)
        retval = MockResponse(model_response_data, 200)
        return retval

    return MockResponse(None, 404)


class TestNaturalCase:
    @pytest.mark.run(after='test_run_bedretto_forecast')
<<<<<<< HEAD
    def test_ramsis_etas_setup(self):
        with session_handler(db_url) as session:
            add_seis_model(etas_model_config_path)
            create_project(etas_project_config_path)
            create_forecast(etas_forecast_config_path, "1",
                            catalog_data=etas_catalog_data_path)
            forecasts = session.execute(
                select(Forecast)).scalars().all()
            projects = session.execute(
                select(Project)).scalars().all()
            assert len(projects) == 1
            assert len(forecasts) == 1
            assert len(forecasts[0].well) == 0
            assert len(forecasts[0].seismiccatalog) == 1
            assert len(forecasts[0].scenarios[0][EStage.SEISMICITY].runs) == 1

#    @pytest.mark.run(after='test_ramsis_etas_setup')
#    def test_etas_run_forecast(self, mocker):
#        with session_handler(db_url) as session:
#            label = "client_testing_agent"
#            idempotency_id = "test_idempotency_id_"
#            from RAMSIS.cli import ramsis_app as app
#            _ = mocker.patch('RAMSIS.cli.forecast.schedule_deployment')
#            forecast = check_one_forecast_in_db(session)
#            logger.debug("Forecast created in test_run_forecast: "
#                         f"{forecast.id}")
#            result = runner.invoke(app, ["forecast", "run",
#                                         str(forecast.id), "--force"])
#            logger.debug("result stdout from invoking "
#                         f"forecast: {result.stdout}")
#            assert result.exit_code == 0
#
#    @pytest.mark.run(after='test_etas_run_forecast')
#    def test_etas_run_engine_flow(self, mocker):
#        # mock_get = mocker.patch('RAMSIS.core.datasources.requests.get')
#        # mock_get.side_effect = mocked_datasources_get_etas
#        # mock_post = mocker.patch('RAMSIS.core.worker.sfm.requests.post')
#        # mock_post.side_effect = mocked_requests_post_etas
#        with session_handler(db_url) as session:
#            forecast_id = "1"
#            from RAMSIS.cli import ramsis_app as app
#            forecast = check_one_forecast_in_db(session)
#            assert len(forecast.seismiccatalog) == 1
#
#            result = runner.invoke(app, ["forecast", "run",
#                                         forecast_id])
#            logger.debug("result stdout from running forecast engine: "
#                         f"{result.stdout}")
#            assert result.exit_code == 0
#            forecast = get_forecast(session, forecast.id)
#
#            seismicity_results = forecast.scenarios[0][EStage.SEISMICITY].\
#                runs[0].result.subgeometries[0].catalogs
#            logger.info("length of seismicity results: "
#                        f"{len(seismicity_results)}")
#            assert len(seismicity_results) > 0
#            assert len(forecast.seismiccatalog) == 1
=======
    def test_ramsis_etas_setup(self, session):
        update_model(etas_model_config_path)
        create_project(etas_project_config_path)
        create_forecast(etas_forecast_config_path, "1",
                        catalog_data=etas_catalog_data_path)
        forecasts = session.execute(
            select(Forecast)).scalars().all()
        projects = session.execute(
            select(Project)).scalars().all()
        assert len(projects) == 1
        assert len(forecasts) == 1
        assert len(forecasts[0].well) == 0
        assert len(forecasts[0].seismiccatalog) == 1
        assert len(forecasts[0].scenarios[0][EStage.SEISMICITY].runs) == 1

    @pytest.mark.run(after='test_ramsis_etas_setup')
    def test_etas_run_forecast(self, mocker, session, monkeypatch):
        label = "client_testing_agent"
        idempotency_id = "test_idempotency_id_"
        from RAMSIS.cli import ramsis_app as app
        from RAMSIS.db import store
        monkeypatch.setattr(store, 'session', session)
        _ = mocker.patch('RAMSIS.cli.forecast.schedule_forecast')
        forecast = check_one_forecast_in_db(session)
        logger.debug(f"Forecast created in test_run_forecast: {forecast.id}")
        result = runner.invoke(app, ["forecast", "run",
                                     str(forecast.id), "--force",
                                     "--label", label,
                                     "--idempotency-id", idempotency_id])
        logger.debug(f"result stdout from invoking forecast: {result.stdout}")
        assert result.exit_code == 0

    @pytest.mark.run(after='test_etas_run_forecast')
    def test_etas_run_engine_flow(self, mocker, session):
        mock_get = mocker.patch('RAMSIS.core.datasources.requests.get')
        mock_get.side_effect = mocked_datasources_get_etas
        mock_post = mocker.patch('RAMSIS.core.worker.sfm.requests.post')
        mock_post.side_effect = mocked_requests_post_etas
        forecast_id = "1"
        from RAMSIS.cli import ramsis_app as app
        forecast = check_one_forecast_in_db(session)
        assert len(forecast.seismiccatalog) == 1

        result = runner.invoke(app, ["engine", "run",
                                     forecast_id])
        logger.debug("result stdout from running forecast engine: "
                     f"{result.stdout}")
        assert result.exit_code == 0
        forecast = get_forecast(session, forecast.id)

        seismicity_results = forecast.scenarios[0][EStage.SEISMICITY].runs[0].\
            result.subgeometries[0].catalogs
        logger.info(f"length of seismicity results: {len(seismicity_results)}")
        assert len(seismicity_results) > 0
        assert len(forecast.seismiccatalog) == 1
>>>>>>> 565233f5
<|MERGE_RESOLUTION|>--- conflicted
+++ resolved
@@ -68,7 +68,6 @@
 
 class TestNaturalCase:
     @pytest.mark.run(after='test_run_bedretto_forecast')
-<<<<<<< HEAD
     def test_ramsis_etas_setup(self):
         with session_handler(db_url) as session:
             add_seis_model(etas_model_config_path)
@@ -125,61 +124,4 @@
 #            logger.info("length of seismicity results: "
 #                        f"{len(seismicity_results)}")
 #            assert len(seismicity_results) > 0
-#            assert len(forecast.seismiccatalog) == 1
-=======
-    def test_ramsis_etas_setup(self, session):
-        update_model(etas_model_config_path)
-        create_project(etas_project_config_path)
-        create_forecast(etas_forecast_config_path, "1",
-                        catalog_data=etas_catalog_data_path)
-        forecasts = session.execute(
-            select(Forecast)).scalars().all()
-        projects = session.execute(
-            select(Project)).scalars().all()
-        assert len(projects) == 1
-        assert len(forecasts) == 1
-        assert len(forecasts[0].well) == 0
-        assert len(forecasts[0].seismiccatalog) == 1
-        assert len(forecasts[0].scenarios[0][EStage.SEISMICITY].runs) == 1
-
-    @pytest.mark.run(after='test_ramsis_etas_setup')
-    def test_etas_run_forecast(self, mocker, session, monkeypatch):
-        label = "client_testing_agent"
-        idempotency_id = "test_idempotency_id_"
-        from RAMSIS.cli import ramsis_app as app
-        from RAMSIS.db import store
-        monkeypatch.setattr(store, 'session', session)
-        _ = mocker.patch('RAMSIS.cli.forecast.schedule_forecast')
-        forecast = check_one_forecast_in_db(session)
-        logger.debug(f"Forecast created in test_run_forecast: {forecast.id}")
-        result = runner.invoke(app, ["forecast", "run",
-                                     str(forecast.id), "--force",
-                                     "--label", label,
-                                     "--idempotency-id", idempotency_id])
-        logger.debug(f"result stdout from invoking forecast: {result.stdout}")
-        assert result.exit_code == 0
-
-    @pytest.mark.run(after='test_etas_run_forecast')
-    def test_etas_run_engine_flow(self, mocker, session):
-        mock_get = mocker.patch('RAMSIS.core.datasources.requests.get')
-        mock_get.side_effect = mocked_datasources_get_etas
-        mock_post = mocker.patch('RAMSIS.core.worker.sfm.requests.post')
-        mock_post.side_effect = mocked_requests_post_etas
-        forecast_id = "1"
-        from RAMSIS.cli import ramsis_app as app
-        forecast = check_one_forecast_in_db(session)
-        assert len(forecast.seismiccatalog) == 1
-
-        result = runner.invoke(app, ["engine", "run",
-                                     forecast_id])
-        logger.debug("result stdout from running forecast engine: "
-                     f"{result.stdout}")
-        assert result.exit_code == 0
-        forecast = get_forecast(session, forecast.id)
-
-        seismicity_results = forecast.scenarios[0][EStage.SEISMICITY].runs[0].\
-            result.subgeometries[0].catalogs
-        logger.info(f"length of seismicity results: {len(seismicity_results)}")
-        assert len(seismicity_results) > 0
-        assert len(forecast.seismiccatalog) == 1
->>>>>>> 565233f5
+#            assert len(forecast.seismiccatalog) == 1